--- conflicted
+++ resolved
@@ -6,11 +6,7 @@
 
     <groupId>net.codecrete.usb</groupId>
     <artifactId>java-does-usb</artifactId>
-<<<<<<< HEAD
-    <version>0.4.1</version>
-=======
     <version>0.5.0</version>
->>>>>>> 9019cd7b
 
     <properties>
         <maven.compiler.source>20</maven.compiler.source>
@@ -60,21 +56,12 @@
                 <artifactId>maven-compiler-plugin</artifactId>
                 <version>3.10.1</version>
                 <configuration>
-<<<<<<< HEAD
-                    <release>19</release>
-                    <compilerArgs>
-                        <arg>--enable-preview</arg>
-                    </compilerArgs>
-                    <source>19</source>
-                    <target>19</target>
-=======
                     <release>20</release>
                     <compilerArgs>
                         <arg>--enable-preview</arg>
                     </compilerArgs>
                     <source>20</source>
                     <target>20</target>
->>>>>>> 9019cd7b
                 </configuration>
             </plugin>
             <plugin>
